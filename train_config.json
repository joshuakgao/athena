{
<<<<<<< HEAD
    "model_name": "1.51_Athena-19.128-lr0.0006",
    "description": "Go to simpler model.",
    "num_epochs": 100,
    "lr": 0.006,
    "lr_decay_rate": 0.99,
    "batch_size": 256,
    "use_wandb": true,
    "num_res_blocks": 19,
    "width": 128,
    "train_samples_per_epoch": 10000000,
    "policy_loss_weight": 1,
    "value_loss_weight": 1
=======
    "model_name": "1.49_AthenaV6-512.256",
    "description": "Use alphazero encoding.",
    "num_epochs": 100,
    "lr": 0.00006,
    "lr_decay_rate": 0.99,
    "batch_size": 256,
    "test_split_ratio": 0.0001,
    "use_wandb": true,
    "num_res_blocks": 512,
    "width": 256
>>>>>>> 7b7961e8
}<|MERGE_RESOLUTION|>--- conflicted
+++ resolved
@@ -1,18 +1,4 @@
 {
-<<<<<<< HEAD
-    "model_name": "1.51_Athena-19.128-lr0.0006",
-    "description": "Go to simpler model.",
-    "num_epochs": 100,
-    "lr": 0.006,
-    "lr_decay_rate": 0.99,
-    "batch_size": 256,
-    "use_wandb": true,
-    "num_res_blocks": 19,
-    "width": 128,
-    "train_samples_per_epoch": 10000000,
-    "policy_loss_weight": 1,
-    "value_loss_weight": 1
-=======
     "model_name": "1.49_AthenaV6-512.256",
     "description": "Use alphazero encoding.",
     "num_epochs": 100,
@@ -23,5 +9,4 @@
     "use_wandb": true,
     "num_res_blocks": 512,
     "width": 256
->>>>>>> 7b7961e8
 }